--- conflicted
+++ resolved
@@ -406,17 +406,12 @@
    bson_append_document_end (&command, &child);
 
    if (opts) {
-<<<<<<< HEAD
-      if (has_batch_size || server_stream->sd->max_wire_version == 0) {
-         bson_copy_to_excluding_noinit (opts, &cursor->opts, "batchSize", NULL);
-=======
       bool ok = false;
       bson_t opts_dupe = BSON_INITIALIZER;
 
       if (has_batch_size) {
          bson_copy_to_excluding_noinit (opts, &opts_dupe, "batchSize", NULL);
          bson_iter_init (&iter, &opts_dupe);
->>>>>>> b7e228d8
       } else {
          bson_concat (&cursor->opts, opts);
       }
@@ -444,19 +439,9 @@
       }
    }
 
-<<<<<<< HEAD
-   if (use_cursor) {
-      _mongoc_cursor_cursorid_init (cursor, &command);
-   } else {
-      /* for older versions we get an array that we can create a synthetic
-       * cursor on top of */
-      _mongoc_cursor_array_init (cursor, &command, "result");
-   }
-=======
    mongoc_cmd_parts_assemble (&parts, server_stream);
 
    _mongoc_cursor_cursorid_init (cursor, parts.assembled.command);
->>>>>>> b7e228d8
 
 done:
    mongoc_server_stream_cleanup (server_stream); /* null ok */
@@ -1236,18 +1221,12 @@
    }
 
    cluster = &collection->client->cluster;
-<<<<<<< HEAD
    if (mongoc_cmd_parts_assemble (&parts, server_stream, &local_error)) {
       ret = mongoc_cluster_run_command_monitored (
          cluster, &parts.assembled, reply, &local_error);
    } else {
       _mongoc_bson_init_if_set (reply);
    }
-=======
-   mongoc_cmd_parts_assemble (&parts, server_stream);
-   ret = mongoc_cluster_run_command_monitored (
-      cluster, &parts.assembled, reply, error);
->>>>>>> b7e228d8
 
    reply_initialized = true;
 
