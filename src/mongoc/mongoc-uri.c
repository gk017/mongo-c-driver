/*
 * Copyright 2013 MongoDB, Inc.
 *
 * Licensed under the Apache License, Version 2.0 (the "License");
 * you may not use this file except in compliance with the License.
 * You may obtain a copy of the License at
 *
 *   http://www.apache.org/licenses/LICENSE-2.0
 *
 * Unless required by applicable law or agreed to in writing, software
 * distributed under the License is distributed on an "AS IS" BASIS,
 * WITHOUT WARRANTIES OR CONDITIONS OF ANY KIND, either express or implied.
 * See the License for the specific language governing permissions and
 * limitations under the License.
 */


#include <ctype.h>
#include <stdlib.h>
#include <string.h>
#include <sys/types.h>
#include <math.h>

#include "mongoc-host-list.h"
#include "mongoc-host-list-private.h"
#include "mongoc-log.h"
#include "mongoc-socket.h"
#include "mongoc-uri-private.h"
#include "mongoc-write-concern-private.h"


#if defined(_WIN32) && !defined(strcasecmp)
# define strcasecmp _stricmp
#endif


struct _mongoc_uri_t
{
   char                   *str;
   mongoc_host_list_t     *hosts;
   char                   *username;
   char                   *password;
   char                   *database;
   bson_t                  options;
   bson_t                  credentials;
   mongoc_read_prefs_t    *read_prefs;
   mongoc_write_concern_t *write_concern;
};

static void
mongoc_uri_do_unescape (char **str)
{
   char *tmp;

   if ((tmp = *str)) {
      *str = mongoc_uri_unescape(tmp);
      bson_free(tmp);
   }
}

void
mongoc_uri_lowercase_hostname (const char *src,
                               char *buf /* OUT */,
                               int len)
{
   bson_unichar_t c;
   const char *iter;
   char *buf_iter;

   /* TODO: this code only accepts ascii, and assumes that lowercased
      chars are the same width as originals */
   for (iter = src, buf_iter = buf;
        iter && *iter && (c = bson_utf8_get_char(iter)) && buf_iter - buf < len;
        iter = bson_utf8_next_char(iter), buf_iter++) {
      assert(c < 128);
      *buf_iter = tolower(c);
   }
}

static void
mongoc_uri_append_host (mongoc_uri_t  *uri,
                        const char    *host,
                        uint16_t       port)
{
   mongoc_host_list_t *iter;
   mongoc_host_list_t *link_;

   link_ = bson_malloc0(sizeof *link_);
   mongoc_uri_lowercase_hostname(host, link_->host, sizeof link_->host);
   if (strchr (host, ':')) {
      bson_snprintf (link_->host_and_port, sizeof link_->host_and_port,
                     "[%s]:%hu", host, port);
      link_->family = AF_INET6;
   } else {
      bson_snprintf (link_->host_and_port, sizeof link_->host_and_port,
                     "%s:%hu", host, port);
      link_->family = strstr (host, ".sock") ? AF_UNIX : AF_INET;
   }
   link_->host_and_port[sizeof link_->host_and_port - 1] = '\0';
   link_->port = port;

   if ((iter = uri->hosts)) {
      for (; iter && iter->next; iter = iter->next) {}
      iter->next = link_;
   } else {
      uri->hosts = link_;
   }
}

/*
 *--------------------------------------------------------------------------
 *
 * scan_to_unichar --
 *
 *       Scans 'str' until either a character matching 'match' is found,
 *       until one of the characters in 'terminators' is encountered, or
 *       until we reach the end of 'str'.
 *
 *       NOTE: 'terminators' may not include multibyte UTF-8 characters.
 *
 * Returns:
 *       If 'match' is found, returns a copy of the section of 'str' before
 *       that character.  Otherwise, returns NULL.
 *
 * Side Effects:
 *       If 'match' is found, sets 'end' to begin at the matching character
 *       in 'str'.
 *
 *--------------------------------------------------------------------------
 */

static char *
scan_to_unichar (const char      *str,
                 bson_unichar_t   match,
                 const char      *terminators,
                 const char     **end)
{
   bson_unichar_t c;
   const char *iter;

   for (iter = str;
        iter && *iter && (c = bson_utf8_get_char(iter));
        iter = bson_utf8_next_char(iter)) {
      if (c == match) {
         *end = iter;
         return bson_strndup(str, iter - str);
      } else if (c == '\\') {
         iter = bson_utf8_next_char(iter);
         if (!bson_utf8_get_char(iter)) {
            break;
         }
      } else {
         const char *term_iter;
         for (term_iter = terminators; *term_iter; term_iter++) {
            if (c == *term_iter) {
               return NULL;
            }
         }
      }
   }

   return NULL;
}


static bool
mongoc_uri_parse_scheme (const char    *str,
                         const char   **end)
{
   if (!!strncmp(str, "mongodb://", 10)) {
      return false;
   }

   *end = str + 10;

   return true;
}


static bool
mongoc_uri_parse_userpass (mongoc_uri_t  *uri,
                           const char    *str,
                           const char   **end)
{
   bool ret = false;
   const char *end_userpass;
   const char *end_user;
   char *s;

   if ((s = scan_to_unichar(str, '@', "", &end_userpass))) {
      if ((uri->username = scan_to_unichar(s, ':', "", &end_user))) {
         uri->password = bson_strdup(end_user + 1);
      } else {
         uri->username = bson_strndup(str, end_userpass - str);
         uri->password = NULL;
      }
      mongoc_uri_do_unescape(&uri->username);
      mongoc_uri_do_unescape(&uri->password);
      *end = end_userpass + 1;
      bson_free(s);
      ret = true;
   } else {
      ret = true;
   }

   return ret;
}

static bool
mongoc_uri_parse_port (uint16_t   *port,
                       const char *str)
{
   unsigned long ul_port;

   ul_port = strtoul (str, NULL, 10);

   if (ul_port == 0 || ul_port > UINT16_MAX) {
      /* Parse error or port number out of range. mongod prohibits port 0. */
      return false;
   }

   *port = (uint16_t)ul_port;
   return true;
}


static bool
mongoc_uri_parse_host6 (mongoc_uri_t  *uri,
                        const char    *str)
{
   uint16_t port = MONGOC_DEFAULT_PORT;
   const char *portstr;
   const char *end_host;
   char *hostname;

   if ((portstr = strrchr (str, ':')) && !strstr (portstr, "]")) {
      if (!mongoc_uri_parse_port(&port, portstr + 1)) {
         return false;
      }
   }

   hostname = scan_to_unichar (str + 1, ']', "", &end_host);

   mongoc_uri_do_unescape (&hostname);
   mongoc_uri_append_host (uri, hostname, port);
   bson_free (hostname);

   return true;
}


static bool
mongoc_uri_parse_host (mongoc_uri_t  *uri,
                       const char    *str)
{
   uint16_t port;
   const char *end_host;
   char *hostname;

   if (*str == '[' && strchr (str, ']')) {
      return mongoc_uri_parse_host6 (uri, str);
   }

   if ((hostname = scan_to_unichar(str, ':', "?/,", &end_host))) {
      end_host++;
      if (!mongoc_uri_parse_port(&port, end_host)) {
         bson_free (hostname);
         return false;
      }
   } else {
      hostname = bson_strdup(str);
      port = MONGOC_DEFAULT_PORT;
   }

   mongoc_uri_do_unescape(&hostname);
   mongoc_uri_append_host(uri, hostname, port);
   bson_free(hostname);

   return true;
}


bool
_mongoc_host_list_from_string (mongoc_host_list_t *host_list,
                               const char         *host_and_port)
{
   bool rval = false;
   char *uri_str = NULL;
   mongoc_uri_t *uri = NULL;
   const mongoc_host_list_t *uri_hl;

   bson_return_val_if_fail(host_list, false);
   bson_return_val_if_fail(host_and_port, false);

   uri_str = bson_strdup_printf("mongodb://%s/", host_and_port);
   if (! uri_str) goto CLEANUP;

   uri = mongoc_uri_new(uri_str);
   if (! uri) goto CLEANUP;

   uri_hl = mongoc_uri_get_hosts(uri);
   if (uri_hl->next) goto CLEANUP;

   memcpy(host_list, uri_hl, sizeof(*uri_hl));

   rval = true;

CLEANUP:

   bson_free(uri_str);
   if (uri) mongoc_uri_destroy(uri);

   return rval;
}


static bool
mongoc_uri_parse_hosts (mongoc_uri_t  *uri,
                        const char    *str,
                        const char   **end)
{
   bool ret = false;
   const char *end_hostport;
   const char *sock;
   const char *tmp;
   char *s;

   /*
    * Parsing the series of hosts is a lot more complicated than you might
    * imagine. This is due to some characters being both separators as well as
    * valid characters within the "hostname". In particularly, we can have file
    * paths to specify paths to UNIX domain sockets. We impose the restriction
    * that they must be suffixed with ".sock" to simplify the parsing.
    *
    * You can separate hosts and file system paths to UNIX domain sockets with
    * ",".
    *
    * When you reach a "/" or "?" that is not part of a file-system path, we
    * have completed our parsing of hosts.
    */

again:
   if (((*str == '/') && (sock = strstr(str, ".sock"))) &&
       (!(tmp = strstr(str, ",")) || (tmp > sock)) &&
       (!(tmp = strstr(str, "?")) || (tmp > sock))) {
      s = bson_strndup(str, sock + 5 - str);
      if (!mongoc_uri_parse_host(uri, s)) {
         bson_free(s);
         return false;
      }
      bson_free(s);
      str = sock + 5;
      ret = true;
      if (*str == ',') {
         str++;
         goto again;
      }
   } else if ((s = scan_to_unichar(str, ',', "/", &end_hostport))) {
      if (!mongoc_uri_parse_host(uri, s)) {
         bson_free(s);
         return false;
      }
      bson_free(s);
      str = end_hostport + 1;
      ret = true;
      goto again;
   } else if ((s = scan_to_unichar(str, '/', "", &end_hostport)) ||
              (s = scan_to_unichar(str, '?', "", &end_hostport))) {
      if (!mongoc_uri_parse_host(uri, s)) {
         bson_free(s);
         return false;
      }
      bson_free(s);
      *end = end_hostport;
      return true;
   } else if (*str) {
      if (!mongoc_uri_parse_host(uri, str)) {
         return false;
      }
      *end = str + strlen(str);
      return true;
   }

   return ret;
}


static bool
mongoc_uri_parse_database (mongoc_uri_t  *uri,
                           const char    *str,
                           const char   **end)
{
   const char *end_database;

   if ((uri->database = scan_to_unichar(str, '?', "", &end_database))) {
      *end = end_database;
   } else if (*str) {
      uri->database = bson_strdup(str);
      *end = str + strlen(str);
   }

   mongoc_uri_do_unescape(&uri->database);

   return true;
}


static bool
mongoc_uri_parse_auth_mechanism_properties (mongoc_uri_t *uri,
                                            const char   *str)
{
   char *field;
   char *value;
   const char *end_scan;
   bson_t properties;

   bson_init(&properties);

   /* build up the properties document */
   while ((field = scan_to_unichar(str, ':', "&", &end_scan))) {
      str = end_scan + 1;
      if (!(value = scan_to_unichar(str, ',', ":&", &end_scan))) {
         value = bson_strdup(str);
         str = "";
      } else {
         str = end_scan + 1;
      }
      bson_append_utf8(&properties, field, -1, value, -1);
      bson_free(field);
      bson_free(value);
   }

   /* append our auth properties to our credentials */
   bson_append_document(&uri->credentials, "mechanismProperties",
                        -1, (const bson_t *)&properties);
   return true;
}

static void
mongoc_uri_parse_tags (mongoc_uri_t *uri, /* IN */
                       const char   *str) /* IN */
{
   const char *end_keyval;
   const char *end_key;
   bson_t b;
   char *keyval;
   char *key;

   bson_init(&b);

again:
   if ((keyval = scan_to_unichar(str, ',', "", &end_keyval))) {
      if ((key = scan_to_unichar(keyval, ':', "", &end_key))) {
         bson_append_utf8(&b, key, -1, end_key + 1, -1);
         bson_free(key);
      }
      bson_free(keyval);
      str = end_keyval + 1;
      goto again;
   } else {
       if ((key = scan_to_unichar(str, ':', "", &end_key))) {
         bson_append_utf8(&b, key, -1, end_key + 1, -1);
         bson_free(key);
      }
   }

   mongoc_read_prefs_add_tag(uri->read_prefs, &b);
   bson_destroy(&b);
}


static bool
mongoc_uri_parse_option (mongoc_uri_t *uri,
                         const char   *str)
{
   int32_t v_int;
   const char *end_key;
   char *key;
   char *value;

   if (!(key = scan_to_unichar(str, '=', "", &end_key))) {
      return false;
   }

   value = bson_strdup(end_key + 1);
   mongoc_uri_do_unescape(&value);

   if (!strcasecmp(key, "connecttimeoutms") ||
       !strcasecmp(key, "heartbeatfrequencyms") ||
       !strcasecmp(key, "serverselectiontimeoutms") ||
       !strcasecmp(key, "socketcheckintervalms") ||
       !strcasecmp(key, "sockettimeoutms") ||
       !strcasecmp(key, "maxpoolsize") ||
       !strcasecmp(key, "minpoolsize") ||
       !strcasecmp(key, "maxidletimems") ||
       !strcasecmp(key, "waitqueuemultiple") ||
       !strcasecmp(key, "waitqueuetimeoutms") ||
       !strcasecmp(key, "wtimeoutms")) {
      v_int = (int) strtol (value, NULL, 10);
      bson_append_int32(&uri->options, key, -1, v_int);
   } else if (!strcasecmp(key, "w")) {
      if (*value == '-' || isdigit(*value)) {
         v_int = (int) strtol (value, NULL, 10);
         BSON_APPEND_INT32 (&uri->options, "w", v_int);
      } else if (0 == strcasecmp (value, "majority")) {
         BSON_APPEND_UTF8 (&uri->options, "w", "majority");
      } else if (*value) {
         BSON_APPEND_UTF8 (&uri->options, "W", value);
      }
   } else if (!strcasecmp(key, "canonicalizeHostname") ||
              !strcasecmp(key, "journal") ||
              !strcasecmp(key, "safe") ||
              !strcasecmp(key, "slaveok") ||
              !strcasecmp(key, "ssl")) {
      bson_append_bool (&uri->options, key, -1,
                        (0 == strcasecmp (value, "true")) ||
                        (0 == strcasecmp (value, "t")) ||
                        (0 == strcmp (value, "1")));
   } else if (!strcasecmp(key, "readpreferencetags")) {
      mongoc_uri_parse_tags(uri, value);
   } else if (!strcasecmp(key, "authmechanism") ||
              !strcasecmp(key, "authsource")) {
      bson_append_utf8(&uri->credentials, key, -1, value, -1);
   } else if (!strcasecmp(key, "authmechanismproperties")) {
      if (!mongoc_uri_parse_auth_mechanism_properties(uri, value)) {
         bson_free(key);
         bson_free(value);
         return false;
      }
   } else {
      bson_append_utf8(&uri->options, key, -1, value, -1);
   }

   bson_free(key);
   bson_free(value);

   return true;
}


static bool
mongoc_uri_parse_options (mongoc_uri_t *uri,
                          const char   *str)
{
   const char *end_option;
   char *option;

again:
   if ((option = scan_to_unichar(str, '&', "", &end_option))) {
      if (!mongoc_uri_parse_option(uri, option)) {
         bson_free(option);
         return false;
      }
      bson_free(option);
      str = end_option + 1;
      goto again;
   } else if (*str) {
      if (!mongoc_uri_parse_option(uri, str)) {
         return false;
      }
   }

   return true;
}


static bool
mongoc_uri_finalize_auth (mongoc_uri_t *uri) {
   bson_iter_t iter;
   const char *source = NULL;
   const char *mechanism = mongoc_uri_get_auth_mechanism(uri);

   if (bson_iter_init_find_case(&iter, &uri->credentials, "authSource")) {
      source = bson_iter_utf8(&iter, NULL);
   }

   /* authSource with GSSAPI or X509 should always be external */
   if (mechanism) {
      if (!strcasecmp(mechanism, "GSSAPI") ||
          !strcasecmp(mechanism, "MONGODB-X509")) {
         if (source) {
            if (strcasecmp(source, "$external")) {
               return false;
            }
         } else {
            bson_append_utf8(&uri->credentials, "authsource", -1, "$external", -1);
         }
      }
   }
   return true;
}

static bool
mongoc_uri_parse (mongoc_uri_t *uri,
                  const char   *str)
{
   if (!mongoc_uri_parse_scheme(str, &str)) {
      return false;
   }

   if (!*str || !mongoc_uri_parse_userpass(uri, str, &str)) {
      return false;
   }

   if (!*str || !mongoc_uri_parse_hosts(uri, str, &str)) {
      return false;
   }

   switch (*str) {
   case '/':
      str++;
      if (*str && !mongoc_uri_parse_database(uri, str, &str)) {
         return false;
      }
      if (!*str) {
         break;
      }
      /* Fall through */
   case '?':
      str++;
      if (*str && !mongoc_uri_parse_options(uri, str)) {
         return false;
      }
      break;
   default:
      break;
   }

   return mongoc_uri_finalize_auth(uri);
}


const mongoc_host_list_t *
mongoc_uri_get_hosts (const mongoc_uri_t *uri)
{
   bson_return_val_if_fail(uri, NULL);
   return uri->hosts;
}


const char *
mongoc_uri_get_replica_set (const mongoc_uri_t *uri)
{
   bson_iter_t iter;

   bson_return_val_if_fail(uri, NULL);

   if (bson_iter_init_find_case(&iter, &uri->options, "replicaSet") &&
       BSON_ITER_HOLDS_UTF8(&iter)) {
      return bson_iter_utf8(&iter, NULL);
   }

   return NULL;
}


const bson_t *
mongoc_uri_get_credentials (const mongoc_uri_t *uri)
{
   bson_return_val_if_fail(uri, NULL);
   return &uri->credentials;
}


const char *
mongoc_uri_get_auth_mechanism (const mongoc_uri_t *uri)
{
   bson_iter_t iter;

   bson_return_val_if_fail (uri, NULL);

   if (bson_iter_init_find_case (&iter, &uri->credentials, "authMechanism") &&
       BSON_ITER_HOLDS_UTF8 (&iter)) {
      return bson_iter_utf8 (&iter, NULL);
   }

   return NULL;
}


bool
mongoc_uri_get_mechanism_properties (const mongoc_uri_t *uri, bson_t *properties)
{
   bson_iter_t iter;

   if (!uri) {
      return false;
   }

   if (bson_iter_init_find_case (&iter, &uri->credentials, "mechanismProperties") &&
      BSON_ITER_HOLDS_DOCUMENT (&iter)) {
      uint32_t len = 0;
      const uint8_t *data = NULL;

      bson_iter_document (&iter, &len, &data);
      bson_init_static (properties, data, len);

      return true;
   }

   return false;
}


static void
_mongoc_uri_assign_read_prefs_mode (mongoc_uri_t *uri) /* IN */
{
   const char *str;
   bson_iter_t iter;

   BSON_ASSERT(uri);

   if (bson_iter_init_find_case(&iter, &uri->options, "slaveok") &&
       BSON_ITER_HOLDS_BOOL(&iter) &&
       bson_iter_bool(&iter)) {
      mongoc_read_prefs_set_mode(uri->read_prefs, MONGOC_READ_SECONDARY_PREFERRED);
   }

   if (bson_iter_init_find_case(&iter, &uri->options, "readpreference") &&
       BSON_ITER_HOLDS_UTF8(&iter)) {
      str = bson_iter_utf8(&iter, NULL);

      if (0 == strcasecmp("primary", str)) {
         mongoc_read_prefs_set_mode(uri->read_prefs, MONGOC_READ_PRIMARY);
      } else if (0 == strcasecmp("primarypreferred", str)) {
         mongoc_read_prefs_set_mode(uri->read_prefs, MONGOC_READ_PRIMARY_PREFERRED);
      } else if (0 == strcasecmp("secondary", str)) {
         mongoc_read_prefs_set_mode(uri->read_prefs, MONGOC_READ_SECONDARY);
      } else if (0 == strcasecmp("secondarypreferred", str)) {
         mongoc_read_prefs_set_mode(uri->read_prefs, MONGOC_READ_SECONDARY_PREFERRED);
      } else if (0 == strcasecmp("nearest", str)) {
         mongoc_read_prefs_set_mode(uri->read_prefs, MONGOC_READ_NEAREST);
      } else {
         MONGOC_WARNING("Unsupported readPreference value [readPreference=%s].", str);
      }
   }

   /* Warn on conflict, since read preference will be validated later */
   if (mongoc_read_prefs_get_mode(uri->read_prefs) == MONGOC_READ_PRIMARY &&
       !bson_empty(mongoc_read_prefs_get_tags(uri->read_prefs))) {
      MONGOC_WARNING("Primary read preference mode conflicts with tags.");
   }
}


static void
_mongoc_uri_build_write_concern (mongoc_uri_t *uri) /* IN */
{
   mongoc_write_concern_t *write_concern;
   const char *str;
   bson_iter_t iter;
   int32_t wtimeoutms = 0;
   int value;

   BSON_ASSERT (uri);

   write_concern = mongoc_write_concern_new ();

   if (bson_iter_init_find_case (&iter, &uri->options, "safe") &&
       BSON_ITER_HOLDS_BOOL (&iter)) {
      mongoc_write_concern_set_w (write_concern,
                                  bson_iter_bool (&iter) ? 1 : MONGOC_WRITE_CONCERN_W_UNACKNOWLEDGED);
   }

   if (bson_iter_init_find_case (&iter, &uri->options, "wtimeoutms") &&
       BSON_ITER_HOLDS_INT32 (&iter)) {
      wtimeoutms = bson_iter_int32 (&iter);
   }

   if (bson_iter_init_find_case (&iter, &uri->options, "journal") &&
       BSON_ITER_HOLDS_BOOL (&iter)) {
      mongoc_write_concern_set_journal (write_concern, bson_iter_bool (&iter));
   }

   if (bson_iter_init_find_case (&iter, &uri->options, "w")) {
      if (BSON_ITER_HOLDS_INT32 (&iter)) {
         value = bson_iter_int32 (&iter);

         switch (value) {
         case MONGOC_WRITE_CONCERN_W_ERRORS_IGNORED:
         case MONGOC_WRITE_CONCERN_W_UNACKNOWLEDGED:
            /* Warn on conflict, since write concern will be validated later */
            if (mongoc_write_concern_get_journal(write_concern)) {
               MONGOC_WARNING("Journal conflicts with w value [w=%d].", value);
            }
            mongoc_write_concern_set_w(write_concern, value);
            break;
         default:
            if (value > 0) {
               mongoc_write_concern_set_w (write_concern, value);
               break;
            }
            MONGOC_WARNING ("Unsupported w value [w=%d].", value);
            break;
         }
      } else if (BSON_ITER_HOLDS_UTF8 (&iter)) {
         str = bson_iter_utf8 (&iter, NULL);

         if (0 == strcasecmp ("majority", str)) {
            mongoc_write_concern_set_wmajority (write_concern, wtimeoutms);
         } else {
            mongoc_write_concern_set_wtag (write_concern, str);
         }
      } else {
         BSON_ASSERT (false);
      }
   }

   uri->write_concern = write_concern;
}


mongoc_uri_t *
mongoc_uri_new (const char *uri_string)
{
   mongoc_uri_t *uri;

   uri = bson_malloc0(sizeof *uri);
   bson_init(&uri->options);
   bson_init(&uri->credentials);

   /* Initialize read_prefs since tag parsing may add to it */
   uri->read_prefs = mongoc_read_prefs_new(MONGOC_READ_PRIMARY);

   if (!uri_string) {
      uri_string = "mongodb://127.0.0.1/";
   }

   if (!mongoc_uri_parse(uri, uri_string)) {
      mongoc_uri_destroy(uri);
      return NULL;
   }

<<<<<<< HEAD
   _mongoc_uri_assign_read_prefs_mode(uri);

   if (!mongoc_read_prefs_is_valid(uri->read_prefs)) {
      mongoc_uri_destroy(uri);
      return NULL;
   }

   uri->str = bson_strdup(uri_string);

=======
>>>>>>> 2ef028cd
   _mongoc_uri_build_write_concern (uri);

   if (!_mongoc_write_concern_is_valid(uri->write_concern)) {
      mongoc_uri_destroy(uri);
      return NULL;
   }

   uri->str = bson_strdup(uri_string);

   return uri;
}


mongoc_uri_t *
mongoc_uri_new_for_host_port (const char *hostname,
                              uint16_t    port)
{
   mongoc_uri_t *uri;
   char *str;

   bson_return_val_if_fail(hostname, NULL);
   bson_return_val_if_fail(port, NULL);

   str = bson_strdup_printf("mongodb://%s:%hu/", hostname, port);
   uri = mongoc_uri_new(str);
   bson_free(str);

   return uri;
}


const char *
mongoc_uri_get_username (const mongoc_uri_t *uri)
{
   bson_return_val_if_fail(uri, NULL);
   return uri->username;
}


const char *
mongoc_uri_get_password (const mongoc_uri_t *uri)
{
   bson_return_val_if_fail(uri, NULL);
   return uri->password;
}


const char *
mongoc_uri_get_database (const mongoc_uri_t *uri)
{
   bson_return_val_if_fail(uri, NULL);
   return uri->database;
}


const char *
mongoc_uri_get_auth_source (const mongoc_uri_t *uri)
{
   bson_iter_t iter;

   bson_return_val_if_fail(uri, NULL);

   if (bson_iter_init_find_case(&iter, &uri->credentials, "authSource")) {
      return bson_iter_utf8(&iter, NULL);
   }

   return uri->database ? uri->database : "admin";
}


const bson_t *
mongoc_uri_get_options (const mongoc_uri_t *uri)
{
   bson_return_val_if_fail(uri, NULL);
   return &uri->options;
}


void
mongoc_uri_destroy (mongoc_uri_t *uri)
{
   mongoc_host_list_t *tmp;

   if (uri) {
      while (uri->hosts) {
         tmp = uri->hosts;
         uri->hosts = tmp->next;
         bson_free(tmp);
      }

      bson_free(uri->str);
      bson_free(uri->database);
      bson_free(uri->username);
      bson_destroy(&uri->options);
      bson_destroy(&uri->credentials);
      mongoc_read_prefs_destroy(uri->read_prefs);
      mongoc_write_concern_destroy(uri->write_concern);

      if (uri->password) {
         bson_zero_free(uri->password, strlen(uri->password));
      }

      bson_free(uri);
   }
}


mongoc_uri_t *
mongoc_uri_copy (const mongoc_uri_t *uri)
{
   return mongoc_uri_new(uri->str);
}


const char *
mongoc_uri_get_string (const mongoc_uri_t *uri)
{
   bson_return_val_if_fail(uri, NULL);
   return uri->str;
}


const bson_t *
mongoc_uri_get_read_prefs (const mongoc_uri_t *uri)
{
   bson_return_val_if_fail(uri, NULL);
   return mongoc_read_prefs_get_tags(uri->read_prefs);
}


/*
 *--------------------------------------------------------------------------
 *
 * mongoc_uri_unescape --
 *
 *       Escapes an UTF-8 encoded string containing URI escaped segments
 *       such as %20.
 *
 *       It is a programming error to call this function with a string
 *       that is not UTF-8 encoded!
 *
 * Returns:
 *       A newly allocated string that should be freed with bson_free().
 *
 * Side effects:
 *       None.
 *
 *--------------------------------------------------------------------------
 */

char *
mongoc_uri_unescape (const char *escaped_string)
{
   bson_unichar_t c;
   bson_string_t *str;
   unsigned int hex = 0;
   const char *ptr;
   const char *end;
   size_t len;

   bson_return_val_if_fail(escaped_string, NULL);

   len = strlen(escaped_string);

   /*
    * Double check that this is a UTF-8 valid string. Bail out if necessary.
    */
   if (!bson_utf8_validate(escaped_string, len, false)) {
      MONGOC_WARNING("%s(): escaped_string contains invalid UTF-8",
                     __FUNCTION__);
      return NULL;
   }

   ptr = escaped_string;
   end = ptr + len;
   str = bson_string_new(NULL);

   for (; *ptr; ptr = bson_utf8_next_char(ptr)) {
      c = bson_utf8_get_char(ptr);
      switch (c) {
      case '%':
         if (((end - ptr) < 2) ||
             !isxdigit(ptr[1]) ||
             !isxdigit(ptr[2]) ||
#ifdef _MSC_VER
             (1 != sscanf_s(&ptr[1], "%02x", &hex)) ||
#else
             (1 != sscanf(&ptr[1], "%02x", &hex)) ||
#endif
             !isprint(hex)) {
            bson_string_free(str, true);
            return NULL;
         }
         bson_string_append_c(str, hex);
         ptr += 2;
         break;
      default:
         bson_string_append_unichar(str, c);
         break;
      }
   }

   return bson_string_free(str, false);
}


const mongoc_read_prefs_t *
mongoc_uri_get_read_prefs_t (const mongoc_uri_t *uri) /* IN */
{
   bson_return_val_if_fail(uri, NULL);

   return uri->read_prefs;
}


const mongoc_write_concern_t *
mongoc_uri_get_write_concern (const mongoc_uri_t *uri) /* IN */
{
   bson_return_val_if_fail (uri, NULL);

   return uri->write_concern;
}


bool
mongoc_uri_get_ssl (const mongoc_uri_t *uri) /* IN */
{
   bson_iter_t iter;

   bson_return_val_if_fail (uri, false);

   return (bson_iter_init_find_case (&iter, &uri->options, "ssl") &&
           BSON_ITER_HOLDS_BOOL (&iter) &&
           bson_iter_bool (&iter));
}<|MERGE_RESOLUTION|>--- conflicted
+++ resolved
@@ -831,26 +831,21 @@
       return NULL;
    }
 
-<<<<<<< HEAD
+   uri->str = bson_strdup(uri_string);
+
    _mongoc_uri_assign_read_prefs_mode(uri);
 
    if (!mongoc_read_prefs_is_valid(uri->read_prefs)) {
       mongoc_uri_destroy(uri);
       return NULL;
    }
-
-   uri->str = bson_strdup(uri_string);
-
-=======
->>>>>>> 2ef028cd
+   
    _mongoc_uri_build_write_concern (uri);
 
    if (!_mongoc_write_concern_is_valid(uri->write_concern)) {
       mongoc_uri_destroy(uri);
       return NULL;
    }
-
-   uri->str = bson_strdup(uri_string);
 
    return uri;
 }
