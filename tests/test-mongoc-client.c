--- conflicted
+++ resolved
@@ -146,12 +146,7 @@
     * Try authenticating with bad user.
     */
    bson_init(&q);
-<<<<<<< HEAD
-   suppress_one_message ();
-   client = mongoc_client_new(gTestUriWithBadPassword);
-=======
    client = test_framework_client_new (bad_uri_str);
->>>>>>> 40853edb
    collection = mongoc_client_get_collection(client, "test", "test");
    suppress_one_message ();
    cursor = mongoc_collection_find(collection, MONGOC_QUERY_NONE, 0, 1, 0,
